--- conflicted
+++ resolved
@@ -6,11 +6,8 @@
 module Ouroboros.Network.Snocket
   ( -- * Snocket Interface
     Accept (..)
-<<<<<<< HEAD
   , Accepted (..)
-=======
   , fmapAccept
->>>>>>> ec4f3af5
   , AddressFamily (..)
   , Snocket (..)
     -- ** Socket based Snocktes
@@ -101,10 +98,15 @@
 --
 -- TODO: this can be fixed later.
 --
-fmapAccept :: (addr -> addr') -> Accept addr fd -> Accept addr' fd
+fmapAccept :: Functor m
+           => (addr -> addr')
+           -> Accept m err addr fd -> Accept m err addr' fd
 fmapAccept f ac = Accept $ g <$> runAccept ac
   where
-    g (fd, addr, next) = (fd, f addr, fmapAccept f next)
+    g (AcceptException acceptException, next) =
+      (AcceptException acceptException, f `fmapAccept` next)
+    g (AcceptOk fd addr,     next) =
+      (AcceptOk fd (f addr), f `fmapAccept` next)
 
 
 
@@ -112,13 +114,8 @@
 --
 berkeleyAccept :: IOManager
                -> Socket
-<<<<<<< HEAD
                -> Accept IO SomeException SockAddr Socket
-berkeleyAccept iocp sock = go
-=======
-               -> Accept SockAddr Socket
 berkeleyAccept ioManager sock = go
->>>>>>> ec4f3af5
     where
       go = Accept (acceptOne `catch` handleAcceptException)
       acceptOne = mask $ \restore -> do
@@ -128,13 +125,9 @@
 #else
           restore (Win32.Async.accept sock)
 #endif
-<<<<<<< HEAD
         -- TODO explain why we're catching these two types of exception in
         -- particular... why not do this for all exceptions?
-        restore (associateWithIOCP iocp (Right sock'))
-=======
-        associateWithIOManager ioManager (Right sock')
->>>>>>> ec4f3af5
+        restore (associateWithIOManager ioManager (Right sock'))
           `catch` \(e :: IOException) -> do
             Socket.close sock'
             throwIO e
@@ -143,7 +136,6 @@
             throwIO e
         return (AcceptOk sock' addr', go)
 
-<<<<<<< HEAD
       -- Only IOExceptions will be caught and put into the AcceptException
       -- variant. Other exceptions cause the entire Accept chain to become
       -- useless (no subsequent Accept term is given).
@@ -151,7 +143,7 @@
         :: IOException
         -> IO (Accepted SomeException SockAddr Socket, Accept IO SomeException SockAddr Socket)
       handleAcceptException err = pure (AcceptException (toException err), go)
-=======
+
 -- | Local address, on Unix is associated with `Socket.AF_UNIX` family, on
 --
 -- Windows with `named-pipes`.
@@ -159,7 +151,6 @@
 newtype LocalAddress = LocalAddress { getFilePath :: FilePath }
   deriving (Show, Eq, Ord)
 
->>>>>>> ec4f3af5
 
 -- | We support either sockets or named pipes.
 --
@@ -387,14 +378,10 @@
     , toBearer = namedPipeAsBearer
     }
   where
-<<<<<<< HEAD
-    acceptNext :: Accept IO FilePath Win32.HANDLE
-=======
     localAddress :: LocalAddress
     localAddress = LocalAddress path
 
-    acceptNext :: Accept LocalAddress Win32.HANDLE
->>>>>>> ec4f3af5
+    acceptNext :: Accept IO FilePath Win32.HANDLE
     acceptNext = Accept $ do
       hpipe <- Win32.createNamedPipe
                  path
