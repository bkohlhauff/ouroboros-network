name:                ouroboros-network
version:             0.1.0.0
synopsis:            A networking layer for the Ouroboros blockchain protocol
-- description:
license:             MIT
license-file:        LICENSE
author:              Alexander Vieth, Marcin Szamotulski, Duncan Coutts
maintainer:
copyright:           2018 IOHK
category:            Network
build-type:          Simple
extra-source-files:  ChangeLog.md
cabal-version:       >=1.10

Flag ipv6
  Description: Enable IPv6 test cases
  Manual: True
  -- Default to False since travis lacks IPv6 support
  Default: False

source-repository head
  type:     git
  location: https://github.com/input-output-hk/ouroboros-network

library
  hs-source-dirs:      src

  -- At this experiment/prototype stage everything is exposed.
  -- This has to be tidied up once the design becomes clear.
  exposed-modules:
                       Ouroboros.Network.AnchoredFragment
                       Ouroboros.Network.Block
                       Ouroboros.Network.BlockFetch
                       Ouroboros.Network.BlockFetch.Client
                       Ouroboros.Network.BlockFetch.Decision
                       Ouroboros.Network.BlockFetch.DeltaQ
                       Ouroboros.Network.BlockFetch.State
                       Ouroboros.Network.BlockFetch.Types
                       Ouroboros.Network.ChainFragment
                       Ouroboros.Network.Channel
                       Ouroboros.Network.Codec
                       Ouroboros.Network.DeltaQ
                       Ouroboros.Network.Mux
                       Ouroboros.Network.Mux.Egress
                       Ouroboros.Network.Mux.Ingress
                       Ouroboros.Network.Mux.Types
                       Ouroboros.Network.NodeToNode
                       Ouroboros.Network.NodeToClient
<<<<<<< HEAD
                       Ouroboros.Network.Pipe
                       Ouroboros.Network.Server.Socket
                       Ouroboros.Network.Server.Version
                       Ouroboros.Network.Server.Version.CBOR
                       Ouroboros.Network.Server.Version.Protocol
                       Ouroboros.Network.Socket
=======
>>>>>>> 6e14058f
                       Ouroboros.Network.Time
                       Ouroboros.Network.Protocol.ChainSync.Client
                       Ouroboros.Network.Protocol.ChainSync.Codec
                       Ouroboros.Network.Protocol.ChainSync.Server
                       Ouroboros.Network.Protocol.ChainSync.Type
                       Ouroboros.Network.Protocol.ChainSync.Examples
                       Ouroboros.Network.Protocol.PingPong.Codec
                       Ouroboros.Network.Protocol.BlockFetch.Type
                       Ouroboros.Network.Protocol.BlockFetch.Client
                       Ouroboros.Network.Protocol.BlockFetch.Server
                       Ouroboros.Network.Protocol.BlockFetch.Codec
  default-language:    Haskell2010
  other-extensions:    BangPatterns,
                       DataKinds,
                       EmptyCase,
                       ExistentialQuantification,
                       FlexibleContexts,
                       FlexibleInstances,
                       FunctionalDependencies,
                       GADTs,
                       GADTSyntax,
                       GeneralizedNewtypeDeriving,
                       MultiParamTypeClasses,
                       NamedFieldPuns,
                       OverloadedStrings,
                       PolyKinds,
                       RankNTypes,
                       RecordWildCards,
                       ScopedTypeVariables,
                       TemplateHaskell,
                       TupleSections,
                       TypeApplications,
                       TypeFamilies,
                       TypeInType
  build-depends:       base              >=4.9 && <4.13,
                       typed-protocols   >=0.1 && < 1.0,
                       io-sim-classes    >=0.1 && < 0.2,
                       contra-tracer,

                       array             >=0.5 && <0.6,
                       async             >=2.2 && <2.3,
                       binary            >=0.8 && <0.9,
                       bytestring        >=0.10 && <0.11,
                       cborg             >=0.2.1 && <0.3,
                       containers,
                       fingertree        >=0.1.4.2 && <0.2,
                       mtl               >=2.2 && <2.3,
                       network,
                       process           >=1.6 && <1.7,
                       serialise         >=0.2 && <0.3,
                       stm               >=2.4 && <2.6,
                       time              >=1.6 && <1.10

  ghc-options:         -Wall
                       -Wno-unticked-promoted-constructors
                       -fno-ignore-asserts

  -- Still in the lib for now as they're used in ouroboros-consensus.
  -- They should be moved to the separate test lib if they're still needed.
  exposed-modules:     Ouroboros.Network.Chain
                       Ouroboros.Network.ChainProducerState
                       Ouroboros.Network.Testing.ConcreteBlock
  build-depends:       hashable          >=1.2 && <1.3,
                       text              >=1.2 && <1.3


test-suite tests
  type:                exitcode-stdio-1.0
  hs-source-dirs:      test src
  main-is:             Main.hs
  other-modules:       Ouroboros.Network.AnchoredFragment
                       Ouroboros.Network.Testing.ConcreteBlock
                       Ouroboros.Network.Block
                       Ouroboros.Network.BlockFetch
                       Ouroboros.Network.BlockFetch.Client
                       Ouroboros.Network.BlockFetch.Decision
                       Ouroboros.Network.BlockFetch.DeltaQ
                       Ouroboros.Network.BlockFetch.Examples
                       Ouroboros.Network.BlockFetch.State
                       Ouroboros.Network.BlockFetch.Types
                       Ouroboros.Network.Chain
                       Ouroboros.Network.ChainFragment
                       Ouroboros.Network.ChainProducerState
                       Ouroboros.Network.Channel
                       Ouroboros.Network.Codec
                       Ouroboros.Network.DeltaQ
                       Ouroboros.Network.Mux
                       Ouroboros.Network.Mux.Egress
                       Ouroboros.Network.Mux.Ingress
                       Ouroboros.Network.Mux.Types
                       Ouroboros.Network.Node
                       Ouroboros.Network.Pipe
                       Ouroboros.Network.Protocol.BlockFetch.Client
                       Ouroboros.Network.Protocol.BlockFetch.Codec
                       Ouroboros.Network.Protocol.BlockFetch.Direct
                       Ouroboros.Network.Protocol.BlockFetch.Examples
                       Ouroboros.Network.Protocol.BlockFetch.Server
                       Ouroboros.Network.Protocol.BlockFetch.Type
                       Ouroboros.Network.Protocol.BlockFetch.Test
                       Ouroboros.Network.Protocol.ChainSync.Client
                       Ouroboros.Network.Protocol.ChainSync.Codec
                       Ouroboros.Network.Protocol.ChainSync.Direct
                       Ouroboros.Network.Protocol.ChainSync.Examples
                       Ouroboros.Network.Protocol.ChainSync.Server
                       Ouroboros.Network.Protocol.ChainSync.Type
                       Ouroboros.Network.Protocol.ChainSync.Test
                       Ouroboros.Network.Protocol.PingPong.Codec
                       Ouroboros.Network.Protocol.PingPong.Test
                       Ouroboros.Network.Protocol.ReqResp.Codec
                       Ouroboros.Network.Protocol.ReqResp.Test
                       Ouroboros.Network.Socket
                       Ouroboros.Network.Time

                       Test.AnchoredFragment
                       Test.Chain
                       Test.ChainGenerators
                       Test.ChainFragment
                       Test.ChainProducerState
                       Test.Ouroboros.Network.Testing.Utils
                       Test.Ouroboros.Network.BlockFetch
                       Test.Ouroboros.Network.Node
                       Test.Mux
                       Test.Pipe
                       Test.Socket
  default-language:    Haskell2010
  default-extensions:  NamedFieldPuns
  build-depends:       base,
                       typed-protocols,
                       io-sim-classes,
                       io-sim            >=0.1 && < 0.2,
                       ouroboros-network-testing,
                       contra-tracer,

                       array,
                       async,
                       binary,
                       bytestring,
                       cborg,
                       containers,
                       free,
                       fingertree,
                       free,
                       hashable,
                       mtl,
                       network,
                       pipes,
                       process,
                       QuickCheck,
                       serialise,
                       tasty,
                       tasty-quickcheck,
                       text,
                       time

  ghc-options:         -Wall
                       -Wno-unticked-promoted-constructors
                       -fno-ignore-asserts
  if flag(ipv6)
    cpp-options:       -DOUROBOROS_NETWORK_IPV6

executable test-cddl
  hs-source-dirs:      test-cddl src
  main-is:             Main.hs
  other-modules:       Ouroboros.Network.Protocol.ChainSync.Codec
                       Ouroboros.Network.Protocol.ChainSync.Type
                       Ouroboros.Network.Block
                       Ouroboros.Network.Chain
                       Ouroboros.Network.ChainFragment
                       Ouroboros.Network.Codec
                       Ouroboros.Network.Protocol.BlockFetch.Codec
                       Ouroboros.Network.Protocol.BlockFetch.Type
                       Ouroboros.Network.Protocol.ChainSync.Codec
                       Ouroboros.Network.Protocol.ChainSync.Type
                       Ouroboros.Network.Protocol.PingPong.Codec
                       Ouroboros.Network.Protocol.ReqResp.Codec
                       Ouroboros.Network.Testing.ConcreteBlock
                       Ouroboros.Network.Block
                       Ouroboros.Network.Chain
                       Ouroboros.Network.Codec
  default-language:    Haskell2010
  default-extensions:  NamedFieldPuns
  build-depends:       base,
                       bytestring,
                       cborg,
                       fingertree,
                       hashable,
                       process-extras,
                       serialise,
                       text,
                       io-sim-classes,
                       ouroboros-network-testing,
                       typed-protocols
  ghc-options:         -Wall
                       -Wno-unticked-promoted-constructors
                       -fno-ignore-asserts<|MERGE_RESOLUTION|>--- conflicted
+++ resolved
@@ -46,15 +46,12 @@
                        Ouroboros.Network.Mux.Types
                        Ouroboros.Network.NodeToNode
                        Ouroboros.Network.NodeToClient
-<<<<<<< HEAD
                        Ouroboros.Network.Pipe
                        Ouroboros.Network.Server.Socket
                        Ouroboros.Network.Server.Version
                        Ouroboros.Network.Server.Version.CBOR
                        Ouroboros.Network.Server.Version.Protocol
                        Ouroboros.Network.Socket
-=======
->>>>>>> 6e14058f
                        Ouroboros.Network.Time
                        Ouroboros.Network.Protocol.ChainSync.Client
                        Ouroboros.Network.Protocol.ChainSync.Codec
